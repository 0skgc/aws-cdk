import * as cxschema from '@aws-cdk/cloud-assembly-schema';
import * as fs from 'fs';
import * as path from 'path';
import { AwsCloudFormationStackProperties, CloudArtifact } from './cloud-artifact';
import { CloudAssembly } from './cloud-assembly';
import { Environment, EnvironmentUtils } from './environment';

export class CloudFormationStackArtifact extends CloudArtifact {
  /**
   * Insert this into the deployment role ARNs to be replaced with the current region
   */
  public static readonly CURRENT_REGION = '${AWS::Region}';

  /**
   * Insert this into the deployment role ARNs to be replaced with the current account
   */
  public static readonly CURRENT_ACCOUNT = '${AWS::AccountId}';

  /**
   * Insert this into the deployment role ARNs to be replaced with the current partition
   */
  public static readonly CURRENT_PARTITION = '${AWS::Partition}';

  /**
   * The CloudFormation template for this stack.
   */
  public readonly template: any;

  /**
   * The file name of the template.
   */
  public readonly templateFile: string;

  /**
   * The original name as defined in the CDK app.
   */
  public readonly originalName: string;

  /**
   * Any assets associated with this stack.
   */
  public readonly assets: cxschema.AssetMetadataEntry[];

  /**
   * CloudFormation parameters to pass to the stack.
   */
  public readonly parameters: { [id: string]: string };

  /**
   * The physical name of this stack.
   */
  public readonly stackName: string;

  /**
   * A string that represents this stack. Should only be used in user interfaces.
   * If the stackName and artifactId are the same, it will just return that. Otherwise,
   * it will return something like "<artifactId> (<stackName>)"
   */
  public readonly displayName: string;

  /**
   * The physical name of this stack.
   * @deprecated renamed to `stackName`
   */
  public readonly name: string;

  /**
   * The environment into which to deploy this artifact.
   */
  public readonly environment: Environment;

<<<<<<< HEAD
  /**
   * The role that needs to be assumed to deploy the stack
   *
   * @default - No role is assumed (current credentials are used)
   */
  public readonly assumeRoleArn?: string;

  /**
   * The role that is passed to CloudFormation to execute the change set
   *
   * @default - No role is passed (currently assumed role/credentials are used)
   */
  public readonly cloudFormationExecutionRoleArn?: string;

  constructor(assembly: CloudAssembly, artifactId: string, artifact: ArtifactManifest) {
=======
  constructor(assembly: CloudAssembly, artifactId: string, artifact: cxschema.ArtifactManifest) {
>>>>>>> 2242ba7b
    super(assembly, artifactId, artifact);

    if (!artifact.properties || !artifact.properties.templateFile) {
      throw new Error('Invalid CloudFormation stack artifact. Missing "templateFile" property in cloud assembly manifest');
    }
    if (!artifact.environment) {
      throw new Error('Invalid CloudFormation stack artifact. Missing environment');
    }
    this.environment = EnvironmentUtils.parse(artifact.environment);
    const properties = (this.manifest.properties || {}) as AwsCloudFormationStackProperties;
    this.templateFile = properties.templateFile;
    this.parameters = properties.parameters || { };
    this.assumeRoleArn = properties.assumeRoleArn;
    this.cloudFormationExecutionRoleArn = properties.cloudFormationExecutionRoleArn;

    this.stackName = properties.stackName || artifactId;
<<<<<<< HEAD
    this.template = JSON.parse(fs.readFileSync(path.resolve(this.assembly.directory, this.templateFile), 'utf-8'));
    this.assets = this.findMetadataByType(ASSET_METADATA).map(e => e.data);
=======
    this.template = JSON.parse(fs.readFileSync(path.join(this.assembly.directory, this.templateFile), 'utf-8'));
    this.assets = this.findMetadataByType(cxschema.ArtifactMetadataEntryType.ASSET).map(e => e.data as cxschema.AssetMetadataEntry);
>>>>>>> 2242ba7b

    this.displayName = this.stackName === artifactId
      ? this.stackName
      : `${artifactId} (${this.stackName})`;

    this.name = this.stackName; // backwards compat
    this.originalName = this.stackName;
  }
}<|MERGE_RESOLUTION|>--- conflicted
+++ resolved
@@ -69,7 +69,6 @@
    */
   public readonly environment: Environment;
 
-<<<<<<< HEAD
   /**
    * The role that needs to be assumed to deploy the stack
    *
@@ -84,10 +83,7 @@
    */
   public readonly cloudFormationExecutionRoleArn?: string;
 
-  constructor(assembly: CloudAssembly, artifactId: string, artifact: ArtifactManifest) {
-=======
   constructor(assembly: CloudAssembly, artifactId: string, artifact: cxschema.ArtifactManifest) {
->>>>>>> 2242ba7b
     super(assembly, artifactId, artifact);
 
     if (!artifact.properties || !artifact.properties.templateFile) {
@@ -104,13 +100,8 @@
     this.cloudFormationExecutionRoleArn = properties.cloudFormationExecutionRoleArn;
 
     this.stackName = properties.stackName || artifactId;
-<<<<<<< HEAD
     this.template = JSON.parse(fs.readFileSync(path.resolve(this.assembly.directory, this.templateFile), 'utf-8'));
-    this.assets = this.findMetadataByType(ASSET_METADATA).map(e => e.data);
-=======
-    this.template = JSON.parse(fs.readFileSync(path.join(this.assembly.directory, this.templateFile), 'utf-8'));
     this.assets = this.findMetadataByType(cxschema.ArtifactMetadataEntryType.ASSET).map(e => e.data as cxschema.AssetMetadataEntry);
->>>>>>> 2242ba7b
 
     this.displayName = this.stackName === artifactId
       ? this.stackName
