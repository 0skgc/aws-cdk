{
  "name": "@aws-cdk/core",
  "version": "0.0.0",
  "description": "AWS Cloud Development Kit Core Library",
  "main": "lib/index.js",
  "types": "lib/index.d.ts",
  "jsii": {
    "outdir": "dist",
    "targets": {
      "java": {
        "package": "software.amazon.awscdk.core",
        "maven": {
          "groupId": "software.amazon.awscdk",
          "artifactId": "core"
        }
      },
      "dotnet": {
        "namespace": "Amazon.CDK",
        "packageId": "Amazon.CDK",
        "signAssembly": true,
        "assemblyOriginatorKeyFile": "../../key.snk",
        "iconUrl": "https://raw.githubusercontent.com/aws/aws-cdk/master/logo/default-256-dark.png"
      },
      "python": {
        "distName": "aws-cdk.core",
        "module": "aws_cdk.core"
      }
    }
  },
  "repository": {
    "type": "git",
    "url": "https://github.com/aws/aws-cdk.git",
    "directory": "packages/@aws-cdk/core"
  },
  "awslint": {
    "exclude": [
      "construct-ctor:@aws-cdk/core.App.<initializer>",
      "props-no-cfn-types:@aws-cdk/core.CfnOutputProps.condition",
      "duration-prop-type:@aws-cdk/core.ResourceSignal.timeout",
      "props-no-any:@aws-cdk/core.CfnParameterProps.default",
      "props-no-cfn-types:@aws-cdk/core.CfnRuleProps.assertions",
      "construct-ctor:@aws-cdk/core.Stack.<initializer>.params[1]",
      "docs-public-apis:@aws-cdk/core.ScopedAws.urlSuffix",
      "docs-public-apis:@aws-cdk/core.TagType.NOT_TAGGABLE",
      "docs-public-apis:@aws-cdk/core.TagType.KEY_VALUE",
      "docs-public-apis:@aws-cdk/core.TagType.MAP",
      "docs-public-apis:@aws-cdk/core.TagType.AUTOSCALING_GROUP",
      "docs-public-apis:@aws-cdk/core.Arn",
      "docs-public-apis:@aws-cdk/core.Aws.ACCOUNT_ID",
      "docs-public-apis:@aws-cdk/core.Aws.NO_VALUE",
      "docs-public-apis:@aws-cdk/core.Aws.NOTIFICATION_ARNS",
      "docs-public-apis:@aws-cdk/core.Aws.PARTITION",
      "docs-public-apis:@aws-cdk/core.Aws.REGION",
      "docs-public-apis:@aws-cdk/core.Aws.STACK_ID",
      "docs-public-apis:@aws-cdk/core.Aws.STACK_NAME",
      "docs-public-apis:@aws-cdk/core.Aws.URL_SUFFIX",
      "docs-public-apis:@aws-cdk/core.ConstructNode.root",
      "docs-public-apis:@aws-cdk/core.ContextProvider.getKey",
      "docs-public-apis:@aws-cdk/core.ContextProvider.getValue",
      "docs-public-apis:@aws-cdk/core.Lazy.anyValue",
      "docs-public-apis:@aws-cdk/core.Lazy.listValue",
      "docs-public-apis:@aws-cdk/core.Lazy.numberValue",
      "docs-public-apis:@aws-cdk/core.Lazy.stringValue",
      "docs-public-apis:@aws-cdk/core.Reference.displayName",
      "docs-public-apis:@aws-cdk/core.Reference.target",
      "docs-public-apis:@aws-cdk/core.ScopedAws.accountId",
      "docs-public-apis:@aws-cdk/core.ScopedAws.notificationArns",
      "docs-public-apis:@aws-cdk/core.ScopedAws.partition",
      "docs-public-apis:@aws-cdk/core.ScopedAws.region",
      "docs-public-apis:@aws-cdk/core.ScopedAws.stackId",
      "docs-public-apis:@aws-cdk/core.ScopedAws.stackName",
      "docs-public-apis:@aws-cdk/core.TagType.STANDARD",
      "docs-public-apis:@aws-cdk/core.Stack.addDockerImageAsset",
      "docs-public-apis:@aws-cdk/core.Stack.addFileAsset",
      "docs-public-apis:@aws-cdk/core.TagManager.applyTagAspectHere",
      "docs-public-apis:@aws-cdk/core.TokenizedStringFragments.firstValue",
      "docs-public-apis:@aws-cdk/core.TokenizedStringFragments.length",
      "docs-public-apis:@aws-cdk/core.TokenizedStringFragments.firstToken",
      "docs-public-apis:@aws-cdk/core.TokenizedStringFragments.addIntrinsic",
      "docs-public-apis:@aws-cdk/core.TokenizedStringFragments.addLiteral",
      "docs-public-apis:@aws-cdk/core.TokenizedStringFragments.addToken",
      "docs-public-apis:@aws-cdk/core.ValidationResult.errorMessage",
      "docs-public-apis:@aws-cdk/core.ValidationResult.isSuccess",
      "docs-public-apis:@aws-cdk/core.ValidationResult.results",
      "docs-public-apis:@aws-cdk/core.ValidationResults.isSuccess",
      "docs-public-apis:@aws-cdk/core.ValidationResults.results",
      "docs-public-apis:@aws-cdk/core.ValidationResults.collect",
      "docs-public-apis:@aws-cdk/core.ValidationResults.errorTreeList",
      "docs-public-apis:@aws-cdk/core.ArnComponents",
      "props-default-doc:@aws-cdk/core.ArnComponents.resourceName",
      "docs-public-apis:@aws-cdk/core.DockerImageAssetSource",
      "props-default-doc:@aws-cdk/core.EncodingOptions.displayHint",
      "docs-public-apis:@aws-cdk/core.GetContextKeyOptions",
      "props-default-doc:@aws-cdk/core.GetContextKeyOptions.props",
      "docs-public-apis:@aws-cdk/core.GetContextKeyResult",
      "docs-public-apis:@aws-cdk/core.GetContextKeyResult.key",
      "docs-public-apis:@aws-cdk/core.GetContextKeyResult.props",
      "docs-public-apis:@aws-cdk/core.GetContextValueOptions",
      "docs-public-apis:@aws-cdk/core.GetContextValueResult",
      "docs-public-apis:@aws-cdk/core.GetContextValueResult.value",
      "props-default-doc:@aws-cdk/core.GetContextValueResult.value",
      "docs-public-apis:@aws-cdk/core.ICfnResourceOptions",
      "docs-public-apis:@aws-cdk/core.RemovalPolicyOptions",
      "docs-public-apis:@aws-cdk/core.StackProps",
      "docs-public-apis:@aws-cdk/core.RemovalPolicy",
      "docs-public-apis:@aws-cdk/core.TagType",
      "integ-return-type:@aws-cdk/core.IDeploymentConfiguration.bind"
    ]
  },
  "scripts": {
    "build": "cdk-build",
    "watch": "cdk-watch",
    "lint": "cdk-lint",
    "test": "cdk-test",
    "pkglint": "pkglint -f",
    "package": "cdk-package",
    "awslint": "cdk-awslint",
    "build+test+package": "npm run build+test && npm run package",
    "build+test": "npm run build && npm test",
    "compat": "cdk-compat"
  },
  "nyc": {
    "statements": 55,
    "lines": 55,
    "branches": 35
  },
  "keywords": [
    "aws",
    "cdk",
    "jsii",
    "cdk-core"
  ],
  "author": {
    "name": "Amazon Web Services",
    "url": "https://aws.amazon.com",
    "organization": true
  },
  "license": "Apache-2.0",
  "devDependencies": {
    "@types/lodash": "^4.14.150",
    "@types/node": "^10.17.21",
    "@types/nodeunit": "^0.0.30",
    "cdk-build-tools": "0.0.0",
    "cfn2ts": "0.0.0",
    "fast-check": "^1.24.1",
    "lodash": "^4.17.15",
    "nodeunit": "^0.11.3",
    "pkglint": "0.0.0"
  },
  "dependencies": {
    "@aws-cdk/cx-api": "0.0.0",
    "@aws-cdk/cdk-assets-schema": "0.0.0",
    "@aws-cdk/cloud-assembly-schema": "0.0.0",
    "constructs": "^3.0.2"
  },
  "homepage": "https://github.com/aws/aws-cdk",
  "peerDependencies": {
    "@aws-cdk/cdk-assets-schema": "0.0.0",
    "@aws-cdk/cloud-assembly-schema": "0.0.0",
<<<<<<< HEAD
    "@aws-cdk/cx-api": "0.0.0",
    "constructs": "^2.0.0"
=======
    "constructs": "^3.0.2"
>>>>>>> 32299ef2
  },
  "engines": {
    "node": ">= 10.12.0"
  },
  "stability": "stable",
  "awscdkio": {
    "announce": false
  },
  "maturity": "stable"
}<|MERGE_RESOLUTION|>--- conflicted
+++ resolved
@@ -157,12 +157,8 @@
   "peerDependencies": {
     "@aws-cdk/cdk-assets-schema": "0.0.0",
     "@aws-cdk/cloud-assembly-schema": "0.0.0",
-<<<<<<< HEAD
     "@aws-cdk/cx-api": "0.0.0",
-    "constructs": "^2.0.0"
-=======
     "constructs": "^3.0.2"
->>>>>>> 32299ef2
   },
   "engines": {
     "node": ">= 10.12.0"
