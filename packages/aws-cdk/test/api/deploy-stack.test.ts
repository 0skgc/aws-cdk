import { deployStack } from '../../lib';
import { DEFAULT_FAKE_TEMPLATE, testStack } from '../util';
import { MockedObject, mockResolvedEnvironment, MockSdk, MockSdkProvider, SyncHandlerSubsetOf } from '../util/mock-sdk';

const FAKE_STACK = testStack({
  stackName: 'withouterrors',
});

const FAKE_STACK_WITH_PARAMETERS = testStack({
  stackName: 'withparameters',
  template: {
    Parameters: {
      HasValue: { Type: 'String' },
      HasDefault: { Type: 'String', Default: 'TheDefault' },
      OtherParameter: { Type: 'String' },
    },
  },
});

const FAKE_STACK_TERMINATION_PROTECTION = testStack({
  stackName: 'termination-protection',
  template: FAKE_TEMPLATE,
  terminationProtection: true,
});

let sdk: MockSdk;
let sdkProvider: MockSdkProvider;
let cfnMocks: MockedObject<SyncHandlerSubsetOf<AWS.CloudFormation>>;
beforeEach(() => {
  sdkProvider = new MockSdkProvider();
  sdk = new MockSdk();

  cfnMocks = {
    describeStacks: jest.fn()
      // First call, no stacks exist
      .mockImplementationOnce(() => ({ Stacks: [] }))
      // Second call, stack has been created
      .mockImplementationOnce(() => ({ Stacks: [
        {
          StackStatus: 'CREATE_COMPLETE',
          StackStatusReason: 'It is magic',
          EnableTerminationProtection: false,
        },
      ] })),
    createChangeSet: jest.fn((_o) => ({})),
    describeChangeSet: jest.fn((_o) => ({
      Status: 'CREATE_COMPLETE',
      Changes: [],
    })),
    executeChangeSet: jest.fn((_o) => ({})),
<<<<<<< HEAD
    getTemplate: jest.fn((_o) => ({ TemplateBody: JSON.stringify(DEFAULT_FAKE_TEMPLATE) })),
=======
    getTemplate: jest.fn((_o) => ({ TemplateBody: JSON.stringify(FAKE_TEMPLATE) })),
    updateTerminationProtection: jest.fn((_o) => ({ StackId: 'stack-id' })),
>>>>>>> 38de8ec9
  };
  sdk.stubCloudFormation(cfnMocks as any);
});

test('do deploy executable change set with 0 changes', async () => {
  // WHEN
  const ret = await deployStack({
    stack: FAKE_STACK,
    resolvedEnvironment: mockResolvedEnvironment(),
    sdk,
    sdkProvider,
  });

  // THEN
  expect(ret.noOp).toBeFalsy();
  expect(cfnMocks.executeChangeSet).toHaveBeenCalled();
});

test('correctly passes CFN parameters, ignoring ones with empty values', async () => {
  // WHEN
  await deployStack({
    stack: FAKE_STACK,
    sdk,
    sdkProvider,
    resolvedEnvironment: mockResolvedEnvironment(),
    parameters: {
      A: 'A-value',
      B: 'B=value',
      C: undefined,
      D: '',
    },
  });

  // THEN
  expect(cfnMocks.createChangeSet).toHaveBeenCalledWith(expect.objectContaining({
    Parameters: [
      { ParameterKey: 'A', ParameterValue: 'A-value' },
      { ParameterKey: 'B', ParameterValue: 'B=value' },
    ],
  }));
});

test('reuse previous parameters if requested', async () => {
  // GIVEN
  givenStackExists({
    Parameters: [
      { ParameterKey: 'HasValue', ParameterValue: 'TheValue' },
      { ParameterKey: 'HasDefault', ParameterValue: 'TheOldValue' },
    ],
  });

  // WHEN
  await deployStack({
    stack: FAKE_STACK_WITH_PARAMETERS,
    sdk,
    sdkProvider,
    resolvedEnvironment: mockResolvedEnvironment(),
    parameters: {
      OtherParameter: 'SomeValue',
    },
    usePreviousParameters: true,
  });

  // THEN
  expect(cfnMocks.createChangeSet).toHaveBeenCalledWith(expect.objectContaining({
    Parameters: [
      { ParameterKey: 'HasValue', UsePreviousValue: true },
      { ParameterKey: 'HasDefault', UsePreviousValue: true },
      { ParameterKey: 'OtherParameter', ParameterValue: 'SomeValue' },
    ],
  }));
});

test('do not reuse previous parameters if not requested', async () => {
  // GIVEN
  givenStackExists({
    Parameters: [
      { ParameterKey: 'HasValue', ParameterValue: 'TheValue' },
      { ParameterKey: 'HasDefault', ParameterValue: 'TheOldValue' },
    ],
  });

  // WHEN
  await deployStack({
    stack: FAKE_STACK_WITH_PARAMETERS,
    sdk,
    sdkProvider,
    resolvedEnvironment: mockResolvedEnvironment(),
    parameters: {
      HasValue: 'SomeValue',
      OtherParameter: 'SomeValue',
    },
  });

  // THEN
  expect(cfnMocks.createChangeSet).toHaveBeenCalledWith(expect.objectContaining({
    Parameters: [
      { ParameterKey: 'HasValue', ParameterValue: 'SomeValue' },
      { ParameterKey: 'OtherParameter', ParameterValue: 'SomeValue' },
    ],
  }));
});

test('throw exception if not enough parameters supplied', async () => {
  // GIVEN
  givenStackExists({
    Parameters: [
      { ParameterKey: 'HasValue', ParameterValue: 'TheValue' },
      { ParameterKey: 'HasDefault', ParameterValue: 'TheOldValue' },
    ],
  });

  // WHEN
  await expect(deployStack({
    stack: FAKE_STACK_WITH_PARAMETERS,
    sdk,
    sdkProvider,
    resolvedEnvironment: mockResolvedEnvironment(),
    parameters: {
      OtherParameter: 'SomeValue',
    },
  })).rejects.toThrow(/CloudFormation Parameters are missing a value/);
});

test('deploy is skipped if template did not change', async () => {
  // GIVEN
  givenStackExists();

  // WHEN
  await deployStack({
    stack: FAKE_STACK,
    sdk,
    sdkProvider,
    resolvedEnvironment: mockResolvedEnvironment(),
  });

  // THEN
  expect(cfnMocks.executeChangeSet).not.toBeCalled();
});

test('deploy not skipped if template did not change and --force is applied', async () => {
  // GIVEN
  givenStackExists();

  // WHEN
  await deployStack({
    stack: FAKE_STACK,
    sdk,
    sdkProvider,
    resolvedEnvironment: mockResolvedEnvironment(),
    force: true,
  });

  // THEN
  expect(cfnMocks.executeChangeSet).toHaveBeenCalled();
});

test('deploy is skipped if template and tags did not change', async () => {
  // GIVEN
  givenStackExists({
    Tags: [
      { Key: 'Key1', Value: 'Value1' },
      { Key: 'Key2', Value: 'Value2' },
    ],
  });

  // WHEN
  await deployStack({
    stack: FAKE_STACK,
    tags: [
      { Key: 'Key1', Value: 'Value1' },
      { Key: 'Key2', Value: 'Value2' },
    ],
    sdk,
    sdkProvider,
    resolvedEnvironment: mockResolvedEnvironment(),
  });

  // THEN
  expect(cfnMocks.createChangeSet).not.toBeCalled();
  expect(cfnMocks.executeChangeSet).not.toBeCalled();
  expect(cfnMocks.describeStacks).toHaveBeenCalledWith({ StackName: 'withouterrors' });
  expect(cfnMocks.getTemplate).toHaveBeenCalledWith({ StackName: 'withouterrors', TemplateStage: 'Original' });
});

test('deploy not skipped if template did not change but tags changed', async () => {
  // GIVEN
  givenStackExists({
    Tags: [
      { Key: 'Key', Value: 'Value' },
    ],
  });

  // WHEN
  await deployStack({
    stack: FAKE_STACK,
    sdk,
    sdkProvider,
    resolvedEnvironment: mockResolvedEnvironment(),
    tags: [
      {
        Key: 'Key',
        Value: 'NewValue',
      },
    ],
  });

  // THEN
  expect(cfnMocks.createChangeSet).toHaveBeenCalled();
  expect(cfnMocks.executeChangeSet).toHaveBeenCalled();
  expect(cfnMocks.describeChangeSet).toHaveBeenCalled();
  expect(cfnMocks.describeStacks).toHaveBeenCalledWith({ StackName: 'withouterrors' });
  expect(cfnMocks.getTemplate).toHaveBeenCalledWith({ StackName: 'withouterrors', TemplateStage: 'Original' });
});

test('deploy not skipped if template did not change but one tag removed', async () => {
  // GIVEN
  givenStackExists({
    Tags: [
      { Key: 'Key1', Value: 'Value1' },
      { Key: 'Key2', Value: 'Value2' },
    ],
  });

  // WHEN
  await deployStack({
    stack: FAKE_STACK,
    sdk,
    sdkProvider,
    resolvedEnvironment: mockResolvedEnvironment(),
    tags: [
      { Key: 'Key1', Value: 'Value1' },
    ],
  });

  // THEN
  expect(cfnMocks.createChangeSet).toHaveBeenCalled();
  expect(cfnMocks.executeChangeSet).toHaveBeenCalled();
  expect(cfnMocks.describeChangeSet).toHaveBeenCalled();
  expect(cfnMocks.describeStacks).toHaveBeenCalledWith({ StackName: 'withouterrors' });
  expect(cfnMocks.getTemplate).toHaveBeenCalledWith({ StackName: 'withouterrors', TemplateStage: 'Original' });
});

test('deploy not skipped if template changed', async () => {
  // GIVEN
  givenStackExists();
  cfnMocks.getTemplate!.mockReset();
  cfnMocks.getTemplate!.mockReturnValue({
    TemplateBody: JSON.stringify({ changed: 123 }),
  });

  // WHEN
  await deployStack({
    stack: FAKE_STACK,
    sdk,
    sdkProvider,
    resolvedEnvironment: mockResolvedEnvironment(),
  });

  // THEN
  expect(cfnMocks.executeChangeSet).toHaveBeenCalled();
});

test('not executed and no error if --no-execute is given', async () => {
  // WHEN
  await deployStack({
    stack: FAKE_STACK,
    sdk,
    sdkProvider,
    execute: false,
    resolvedEnvironment: mockResolvedEnvironment(),
  });

  // THEN
  expect(cfnMocks.executeChangeSet).not.toHaveBeenCalled();
});

<<<<<<< HEAD
test('use S3 url for stack deployment if present in Stack Artifact', async () => {
  // GIVEN
  // WHEN
  await deployStack({
    stack: testStack({
      stackName: 'withouterrors',
      properties: {
        stackTemplateAssetObjectUrl: 'https://use-me-use-me/',
      },
    }),
=======
test('changeset is created when stack exists in REVIEW_IN_PROGRESS status', async () => {
  // GIVEN
  givenStackExists({
    StackStatus: 'REVIEW_IN_PROGRESS',
    Tags: [
      { Key: 'Key1', Value: 'Value1' },
      { Key: 'Key2', Value: 'Value2' },
    ],
  });

  // WHEN
  await deployStack({
    stack: FAKE_STACK,
    sdk,
    sdkProvider,
    execute: false,
    resolvedEnvironment: mockResolvedEnvironment(),
  });

  // THEN
  expect(cfnMocks.createChangeSet).toHaveBeenCalledWith(
    expect.objectContaining({
      ChangeSetType: 'CREATE',
      StackName: 'withouterrors',
    }),
  );
  expect(cfnMocks.executeChangeSet).not.toHaveBeenCalled();
});

test('changeset is updated when stack exists in CREATE_COMPLETE status', async () => {
  // GIVEN
  givenStackExists({
    Tags: [
      { Key: 'Key1', Value: 'Value1' },
      { Key: 'Key2', Value: 'Value2' },
    ],
  });

  // WHEN
  await deployStack({
    stack: FAKE_STACK,
    sdk,
    sdkProvider,
    execute: false,
    resolvedEnvironment: mockResolvedEnvironment(),
  });

  // THEN
  expect(cfnMocks.createChangeSet).toHaveBeenCalledWith(
    expect.objectContaining({
      ChangeSetType: 'UPDATE',
      StackName: 'withouterrors',
    }),
  );
  expect(cfnMocks.executeChangeSet).not.toHaveBeenCalled();
});

test('deploy with termination protection enabled', async () => {
  // WHEN
  await deployStack({
    stack: FAKE_STACK_TERMINATION_PROTECTION,
    sdk,
    sdkProvider,
    resolvedEnvironment: mockResolvedEnvironment(),
  });

  // THEN
  expect(cfnMocks.updateTerminationProtection).toHaveBeenCalledWith(expect.objectContaining({
    EnableTerminationProtection: true,
  }));
});

test('updateTerminationProtection not called when termination protection is undefined', async () => {
  // WHEN
  await deployStack({
    stack: FAKE_STACK,
    sdk,
    sdkProvider,
    resolvedEnvironment: mockResolvedEnvironment(),
  });

  // THEN
  expect(cfnMocks.updateTerminationProtection).not.toHaveBeenCalled();
});

test('updateTerminationProtection called when termination protection is undefined and stack has termination protection', async () => {
  // GIVEN
  givenStackExists({
    EnableTerminationProtection: true,
  });

  // WHEN
  await deployStack({
    stack: FAKE_STACK,
>>>>>>> 38de8ec9
    sdk,
    sdkProvider,
    resolvedEnvironment: mockResolvedEnvironment(),
  });

  // THEN
<<<<<<< HEAD
  expect(cfnMocks.createChangeSet).toHaveBeenCalledWith(expect.objectContaining({
    TemplateURL: 'https://use-me-use-me/',
  }));
  expect(cfnMocks.executeChangeSet).toHaveBeenCalled();
=======
  expect(cfnMocks.updateTerminationProtection).toHaveBeenCalledWith(expect.objectContaining({
    EnableTerminationProtection: false,
  }));
>>>>>>> 38de8ec9
});

/**
 * Set up the mocks so that it looks like the stack exists to start with
 */
function givenStackExists(overrides: Partial<AWS.CloudFormation.Stack> = {}) {
  cfnMocks.describeStacks!.mockReset();
  cfnMocks.describeStacks!.mockImplementation(() => ({
    Stacks: [
      {
        StackName: 'mock-stack-name',
        StackId: 'mock-stack-id',
        CreationTime: new Date(),
        StackStatus: 'CREATE_COMPLETE',
        EnableTerminationProtection: false,
        ...overrides,
      },
    ],
  }));
}<|MERGE_RESOLUTION|>--- conflicted
+++ resolved
@@ -48,12 +48,8 @@
       Changes: [],
     })),
     executeChangeSet: jest.fn((_o) => ({})),
-<<<<<<< HEAD
     getTemplate: jest.fn((_o) => ({ TemplateBody: JSON.stringify(DEFAULT_FAKE_TEMPLATE) })),
-=======
-    getTemplate: jest.fn((_o) => ({ TemplateBody: JSON.stringify(FAKE_TEMPLATE) })),
     updateTerminationProtection: jest.fn((_o) => ({ StackId: 'stack-id' })),
->>>>>>> 38de8ec9
   };
   sdk.stubCloudFormation(cfnMocks as any);
 });
@@ -331,7 +327,6 @@
   expect(cfnMocks.executeChangeSet).not.toHaveBeenCalled();
 });
 
-<<<<<<< HEAD
 test('use S3 url for stack deployment if present in Stack Artifact', async () => {
   // GIVEN
   // WHEN
@@ -342,7 +337,18 @@
         stackTemplateAssetObjectUrl: 'https://use-me-use-me/',
       },
     }),
-=======
+    sdk,
+    sdkProvider,
+    resolvedEnvironment: mockResolvedEnvironment(),
+  });
+
+  // THEN
+  expect(cfnMocks.createChangeSet).toHaveBeenCalledWith(expect.objectContaining({
+    TemplateURL: 'https://use-me-use-me/',
+  }));
+  expect(cfnMocks.executeChangeSet).toHaveBeenCalled();
+});
+
 test('changeset is created when stack exists in REVIEW_IN_PROGRESS status', async () => {
   // GIVEN
   givenStackExists({
@@ -437,23 +443,15 @@
   // WHEN
   await deployStack({
     stack: FAKE_STACK,
->>>>>>> 38de8ec9
-    sdk,
-    sdkProvider,
-    resolvedEnvironment: mockResolvedEnvironment(),
-  });
-
-  // THEN
-<<<<<<< HEAD
-  expect(cfnMocks.createChangeSet).toHaveBeenCalledWith(expect.objectContaining({
-    TemplateURL: 'https://use-me-use-me/',
-  }));
-  expect(cfnMocks.executeChangeSet).toHaveBeenCalled();
-=======
+    sdk,
+    sdkProvider,
+    resolvedEnvironment: mockResolvedEnvironment(),
+  });
+
+  // THEN
   expect(cfnMocks.updateTerminationProtection).toHaveBeenCalledWith(expect.objectContaining({
     EnableTerminationProtection: false,
   }));
->>>>>>> 38de8ec9
 });
 
 /**
