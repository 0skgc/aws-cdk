--- conflicted
+++ resolved
@@ -190,7 +190,6 @@
     if (!stack.environment) {
       throw new Error(`The stack ${stack.displayName} does not have an environment`);
     }
-<<<<<<< HEAD
 
     const resolvedEnvironment = await this.sdkProvider.resolveEnvironment(stack.environment);
 
@@ -205,11 +204,6 @@
     const stackSdk = arns.assumeRoleArn
       ? await this.sdkProvider.withAssumedRole(arns.assumeRoleArn, undefined, resolvedEnvironment.region)
       : await this.sdkProvider.forEnvironment(resolvedEnvironment, mode);
-=======
-    const resolvedEnvironment = await this.sdkProvider.resolveEnvironment(stack.environment);
-
-    const stackSdk = await this.sdkProvider.forEnvironment(stack.environment, mode);
->>>>>>> 38de8ec9
 
     return {
       stackSdk,
