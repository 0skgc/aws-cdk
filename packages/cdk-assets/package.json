{
  "name": "cdk-assets",
  "description": "CDK Asset Publishing Tool",
  "version": "0.0.0",
  "main": "lib/index.js",
  "types": "lib/index.d.ts",
  "bin": {
    "cdk-assets": "bin/cdk-assets"
  },
  "scripts": {
    "build": "cdk-build",
    "integ": "cdk-integ",
    "lint": "cdk-lint",
    "package": "cdk-package",
    "awslint": "cdk-awslint",
    "pkglint": "pkglint -f",
    "test": "cdk-test",
    "watch": "cdk-watch",
    "cfn2ts": "cfn2ts",
    "build+test": "npm run build && npm test",
    "build+test+package": "npm run build+test && npm run package",
    "compat": "cdk-compat"
  },
  "author": {
    "name": "Amazon Web Services",
    "url": "https://aws.amazon.com",
    "organization": true
  },
  "license": "Apache-2.0",
  "devDependencies": {
    "@types/archiver": "^3.1.0",
    "@types/glob": "^7.1.1",
    "@types/jest": "^25.2.1",
    "@types/mock-fs": "^4.10.0",
    "@types/node": "^10.17.21",
    "@types/yargs": "^15.0.4",
    "@types/jszip": "^3.1.7",
    "jszip": "^3.4.0",
    "cdk-build-tools": "0.0.0",
    "jest": "^25.4.0",
    "mock-fs": "^4.11.0",
    "pkglint": "0.0.0"
  },
  "dependencies": {
    "@aws-cdk/cdk-assets-schema": "0.0.0",
<<<<<<< HEAD
    "@aws-cdk/cx-api": "0.0.0",
    "archiver": "^3.1.1",
    "aws-sdk": "^2.656.0",
=======
    "archiver": "^4.0.1",
    "aws-sdk": "^2.660.0",
>>>>>>> 32299ef2
    "glob": "^7.1.6",
    "yargs": "^15.3.1"
  },
  "repository": {
    "url": "https://github.com/aws/aws-cdk.git",
    "type": "git",
    "directory": "packages/cdk-assets"
  },
  "keywords": [
    "aws",
    "cdk"
  ],
  "homepage": "https://github.com/aws/aws-cdk",
  "engines": {
    "node": ">= 10.12.0"
  },
  "stability": "experimental",
  "maturity": "experimental",
  "jest": {
    "moduleFileExtensions": [
      "js"
    ],
    "coverageThreshold": {
      "global": {
        "branches": 60,
        "statements": 80
      }
    },
    "collectCoverage": true,
    "coverageReporters": [
      "lcov",
      "html",
      "text-summary"
    ]
  }
}<|MERGE_RESOLUTION|>--- conflicted
+++ resolved
@@ -43,14 +43,9 @@
   },
   "dependencies": {
     "@aws-cdk/cdk-assets-schema": "0.0.0",
-<<<<<<< HEAD
     "@aws-cdk/cx-api": "0.0.0",
-    "archiver": "^3.1.1",
-    "aws-sdk": "^2.656.0",
-=======
     "archiver": "^4.0.1",
     "aws-sdk": "^2.660.0",
->>>>>>> 32299ef2
     "glob": "^7.1.6",
     "yargs": "^15.3.1"
   },
